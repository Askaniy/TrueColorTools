--- conflicted
+++ resolved
@@ -4892,18 +4892,7 @@
         calibration_system: 'Vega',
         sun_is_emitter: true
     },
-<<<<<<< HEAD
-    '107P/Wilson–Harrington | MBOSS': {
-        tags: ['MBOSS', 'Solar System', 'minor body/comet/short period comet'],
-        photometric_system: 'Generic_Bessell',
-        color_indices: {'B-V': [0.674, 0.089], 'V-R': [0.361, 0.048]},
-        calibration_system: 'Vega',
-        sun_is_emitter: true
-    },
-    '114P/Wiseman–Skiff | MBOSS': {
-=======
    '114P/Wiseman–Skiff | MBOSS': {
->>>>>>> c1154ca4
         tags: ['MBOSS', 'Solar System', 'minor body/comet/short period comet'],
         photometric_system: 'Generic_Bessell',
         color_indices: {'B-V': [0.850, 0.030], 'V-R': [0.460, 0.020], 'R-I': [0.540, 0.020]},
@@ -4935,13 +4924,8 @@
         'The Active Centaurs',
         'DOI: 10.1088/0004-6256/137/5/4296', 'https://ui.adsabs.harvard.edu/abs/2009AJ....137.4296J/abstract'
     ],
-<<<<<<< HEAD
     '166P/NEAT | MBOSS, Jewitt2009': {
-        tags: ['MBOSS', 'Solar System', 'minor body/centaur'],
-=======
-    '166P/NEAT | Jewitt2009': {
         tags: ['MBOSS', 'Solar System', 'minor body/comet/short period comet', 'minor body/centaur/active centaur'],
->>>>>>> c1154ca4
         photometric_system: 'Generic_Bessell',
         color_indices: {'B-V': [0.870, 0.040], 'V-R': [0.695, 0.030], 'R-I': [0.735, 0.060]},
         calibration_system: 'Vega',
@@ -4951,13 +4935,8 @@
         'Color Systematics of Comets and Related Bodies',
         'DOI: 10.1088/0004-6256/150/6/201', 'https://ui.adsabs.harvard.edu/abs/2015AJ....150..201J/abstract'
     ],
-<<<<<<< HEAD
     '166P/NEAT | MBOSS, Jewitt2015': {
-        tags: ['MBOSS', 'Solar System', 'minor body/comet/short period comet'],
-=======
-    '166P/NEAT | Jewitt2015': {
         tags: ['MBOSS', 'Solar System', 'minor body/comet/short period comet', 'minor body/centaur/active centaur'],
->>>>>>> c1154ca4
         photometric_system: 'Generic_Bessell',
         color_indices: {'B-V': [0.890, 0.110], 'V-R': [0.560, 0.030]},
         calibration_system: 'Vega',
